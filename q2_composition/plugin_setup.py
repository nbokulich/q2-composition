--- conflicted
+++ resolved
@@ -12,11 +12,7 @@
     FeatureTable, Frequency, BIOMV100DirFmt, BIOMV210DirFmt)
 
 import q2_composition
-<<<<<<< HEAD
 from q2_composition import Composition, Balance
-=======
-from q2_composition import Composition
->>>>>>> ff899189
 
 _citation_text = ("Analysis of composition of microbiomes: a novel method for "
                   "studying microbial composition.\nMandal S, Van Treuren W, "
